# This file is part of the MapProxy project.
# Copyright (C) 2010 Omniscale <http://omniscale.de>
#
# Licensed under the Apache License, Version 2.0 (the "License");
# you may not use this file except in compliance with the License.
# You may obtain a copy of the License at
#
#    http://www.apache.org/licenses/LICENSE-2.0
#
# Unless required by applicable law or agreed to in writing, software
# distributed under the License is distributed on an "AS IS" BASIS,
# WITHOUT WARRANTIES OR CONDITIONS OF ANY KIND, either express or implied.
# See the License for the specific language governing permissions and
# limitations under the License.

"""
Tile caching (creation, caching and retrieval of tiles).

.. digraph:: Schematic Call Graph

    ranksep = 0.1;
    node [shape="box", height="0", width="0"]

    cl  [label="CacheMapLayer" href="<mapproxy.core.layer.CacheMapLayer>"]
    tm  [label="TileManager",  href="<TileManager>"];
    fc      [label="FileCache", href="<FileCache>"];
    s       [label="Source", href="<mapproxy.core.source.Source>"];

    {
        cl -> tm [label="load_tile_coords"];
        tm -> fc [label="load\\nstore\\nis_cached"];
        tm -> s  [label="get_map"]
    }


"""
from functools import partial
from contextlib import contextmanager
from mapproxy.grid import MetaGrid
from mapproxy.image import BlankImageSource
from mapproxy.image.opts import ImageOptions
from mapproxy.image.merge import merge_images
from mapproxy.image.tile import TileSplitter, TiledImage
from mapproxy.layer import MapQuery, BlankImage
from mapproxy.source import SourceError
from mapproxy.util import async_
from mapproxy.util.py import reraise, reraise_exception
import sys
<<<<<<< HEAD
=======
import logging
log = logging.getLogger('mapproxy.cache.tile')
>>>>>>> 1569bc55


class TileManager(object):
    """
    Manages tiles for a single grid.
    Loads tiles from the cache, creates new tiles from sources and stores them
    into the cache, or removes tiles.

    :param pre_store_filter: a list with filter. each filter will be called
        with a tile before it will be stored to disc. the filter should
        return this or a new tile object.
    """
    def __init__(self, grid, cache, sources, format, locker, image_opts=None, request_format=None,
            meta_buffer=None, meta_size=None, minimize_meta_requests=False, identifier=None,
            pre_store_filter=None, concurrent_tile_creators=1, tile_creator_class=None,
            bulk_meta_tiles=False,
            rescale_tiles=0,
            cache_rescaled_tiles=False,
            dimensions=None
        ):
        self.grid = grid
        self.cache = cache
        self.locker = locker
        self.identifier = identifier
        self.meta_grid = None
        self.format = format
        self.image_opts = image_opts
        self.request_format = request_format or format
        self.sources = sources
        self.minimize_meta_requests = minimize_meta_requests
        self._expire_timestamp = None
        self._refresh_before = {}
        self.pre_store_filter = pre_store_filter or []
        self.concurrent_tile_creators = concurrent_tile_creators
        self.tile_creator_class = tile_creator_class or TileCreator
        self.dimensions = dimensions

        self.rescale_tiles = rescale_tiles
        self.cache_rescaled_tiles = cache_rescaled_tiles

        if meta_buffer or (meta_size and not meta_size == [1, 1]):
            if all(source.supports_meta_tiles for source in sources):
                self.meta_grid = MetaGrid(grid, meta_size=meta_size, meta_buffer=meta_buffer)
            elif any(source.supports_meta_tiles for source in sources):
                raise ValueError('meta tiling configured but not supported by all sources')
            elif meta_size and not meta_size == [1, 1] and bulk_meta_tiles:
                # meta tiles configured but all sources are tiled
                # use bulk_meta_tile mode that download tiles in parallel
                self.meta_grid = MetaGrid(grid, meta_size=meta_size, meta_buffer=0)
                self.tile_creator_class = partial(self.tile_creator_class, bulk_meta_tiles=True)

    @contextmanager
    def session(self):
        """
        Context manager for access to the cache. Cleans up after usage
        for connection based caches.

        >>> with tile_manager.session(): #doctest: +SKIP
        ...    tile_manager.load_tile_coords(tile_coords)

        """
        yield
        self.cleanup()

    def cleanup(self):
        if hasattr(self.cache, 'cleanup'):
            self.cache.cleanup()

    def load_tile_coord(self, tile_coord, dimensions=None, with_metadata=False):
        return self.load_tile_coords(
            [tile_coord], dimensions=dimensions, with_metadata=with_metadata,
        )[0]


    def load_tile_coords(self, tile_coords, dimensions=None, with_metadata=False):
        tiles = TileCollection(tile_coords)
        rescale_till_zoom = 0
        if self.rescale_tiles:
            rescaled_tiles = {}

            for t in tiles.tiles:
                # Use zoom level from first None tile.
                if t.coord is not None:
                    rescale_till_zoom = t.coord[2] + self.rescale_tiles
                    break
            else:
                return tiles

            if rescale_till_zoom < 0:
                rescale_till_zoom = 0
            if rescale_till_zoom > self.grid.levels:
                rescale_till_zoom = self.grid.levels

        tiles = self._load_tile_coords(
            tiles, dimensions=dimensions, with_metadata=with_metadata,
            rescale_till_zoom=rescale_till_zoom, rescaled_tiles={},
        )

        for t in tiles.tiles:
            # Remove our internal marker source, for missing tiles.
            if t.source is RESCALE_TILE_MISSING:
                t.source = None

        return tiles

    def _load_tile_coords(self, tiles, dimensions=None, with_metadata=False,
                          rescale_till_zoom=None, rescaled_tiles=None
        ):
        uncached_tiles = []

        if rescaled_tiles:
            for t in tiles:
                if t.coord in rescaled_tiles:
                    t.source = rescaled_tiles[t.coord].source

        # load all in batch
        self.cache.load_tiles(tiles, with_metadata, dimensions=dimensions)

        for tile in tiles:
            if tile.coord is not None and not self.is_cached(tile, dimensions=dimensions):
                # missing or staled
                uncached_tiles.append(tile)

        if uncached_tiles:
            creator = self.creator(dimensions=dimensions)
            created_tiles = creator.create_tiles(uncached_tiles)
            if not created_tiles and self.rescale_tiles:
                created_tiles = [self._scaled_tile(t, rescale_till_zoom, rescaled_tiles) for t in uncached_tiles]

            for created_tile in created_tiles:
                if created_tile.coord in tiles:
                    tiles[created_tile.coord].source = created_tile.source

        return tiles

    def remove_tile_coords(self, tile_coords, dimensions=None):
        tiles = TileCollection(tile_coords)
        self.cache.remove_tiles(tiles)

    def creator(self, dimensions=None):
        return self.tile_creator_class(self, dimensions=dimensions)

    def lock(self, tile):
        if self.meta_grid:
            tile = Tile(self.meta_grid.main_tile(tile.coord))
        return self.locker.lock(tile)

    def is_cached(self, tile, dimensions=None):
        """
        Return True if the tile is cached.
        """
        if isinstance(tile, tuple):
            tile = Tile(tile)
        if tile.coord is None:
            return True
        cached = self.cache.is_cached(tile, dimensions=dimensions)
        max_mtime = self.expire_timestamp(tile)
        if cached and max_mtime is not None:
            self.cache.load_tile_metadata(tile)
            # file time stamp must be rounded to integer since time conversion functions
            # mktime and timetuple strip decimals from seconds
            stale = int(tile.timestamp) <= max_mtime
            if stale:
                cached = False
        return cached

    def is_stale(self, tile, dimensions=None):
        """
        Return True if tile exists _and_ is expired.
        """
        if isinstance(tile, tuple):
            tile = Tile(tile)
        if self.cache.is_cached(tile, dimensions=dimensions):
            # tile exists
            if not self.is_cached(tile, dimensions=dimensions):
                # expired
                return True
            return False
        return False

    def expire_timestamp(self, tile=None):
        """
        Return the timestamp until which a tile should be accepted as up-to-date,
        or ``None`` if the tiles should not expire.

        :note: Returns _expire_timestamp by default.
        """
        if self._refresh_before:
            from mapproxy.seed.config import before_timestamp_from_options
            return before_timestamp_from_options(self._refresh_before)
        return self._expire_timestamp

    def apply_tile_filter(self, tile):
        """
        Apply all `pre_store_filter` to this tile.
        Returns filtered tile.
        """
        if tile.stored:
            return tile

        for img_filter in self.pre_store_filter:
            tile = img_filter(tile)
        return tile

    def _scaled_tile(self, tile, stop_zoom, rescaled_tiles):
        """
        Try to load tile by loading, scaling and clipping tiles from zoom levels above or
        below. stop_zoom determines if tiles from above should be scaled up, or if tiles
        from below should be scaled down.
        Returns an empty Tile if tile zoom level is stop_zoom.
        """
        if tile.coord in rescaled_tiles:
            return rescaled_tiles[tile.coord]

        # Cache tile in rescaled_tiles. We initially set source to a fixed
        # BlankImageSource and overwrite it if we actually rescaled the tile.
        tile.source = RESCALE_TILE_MISSING
        rescaled_tiles[tile.coord] = tile

        tile_bbox = self.grid.tile_bbox(tile.coord)
        current_zoom = tile.coord[2]
        if stop_zoom == current_zoom:
            return tile
        if stop_zoom > current_zoom:
            src_level = current_zoom + 1
        else:
            src_level = current_zoom - 1

        src_bbox, src_tile_grid, affected_tile_coords = self.grid.get_affected_level_tiles(tile_bbox, src_level)

        affected_tiles = TileCollection(affected_tile_coords)
        for t in affected_tiles:
            # Add sources of cached tiles, to avoid loading same tile multiple times
            # loading recursive.
            if t.coord in rescaled_tiles:
                t.source = rescaled_tiles[t.coord].source

        tile_collection = self._load_tile_coords(
            affected_tiles,
            rescale_till_zoom=stop_zoom,
            rescaled_tiles=rescaled_tiles,
        )

        if tile_collection.blank:
            return tile

        tile_sources = []
        for t in tile_collection:
            # Replace RESCALE_TILE_MISSING with None, before transforming tiles.
            tile_sources.append(t.source if t.source is not RESCALE_TILE_MISSING else None)

        tiled_image = TiledImage(tile_sources, src_bbox=src_bbox, src_srs=self.grid.srs,
                            tile_grid=src_tile_grid, tile_size=self.grid.tile_size)
        tile.source = tiled_image.transform(tile_bbox, self.grid.srs, self.grid.tile_size, self.image_opts)

        if self.cache_rescaled_tiles:
            self.cache.store_tile(tile)
        return tile

# RESCALE_TILE_MISSING is a dummy source to prevent a tile cache from loading
# a tile that we already found out is missing.
RESCALE_TILE_MISSING = BlankImageSource((256, 256), ImageOptions())

class TileCreator(object):
    def __init__(self, tile_mgr, dimensions=None, image_merger=None, bulk_meta_tiles=False):
        self.cache = tile_mgr.cache
        self.sources = tile_mgr.sources
        self.grid = tile_mgr.grid
        self.meta_grid = tile_mgr.meta_grid
        self.bulk_meta_tiles = bulk_meta_tiles
        self.tile_mgr = tile_mgr
        self.dimensions = dimensions
        self.image_merger = image_merger

    def is_cached(self, tile, dimensions=None):
        """
        Return True if the tile is cached.
        """
        return self.tile_mgr.is_cached(tile, dimensions=dimensions)

    def is_stale(self, tile):
        """
        Return True if the tile exists in cache and is expired.
        """
        return self.tile_mgr.is_stale(tile)

    def create_tiles(self, tiles):
        if not self.sources:
            return []
        if not self.meta_grid:
            created_tiles = self._create_single_tiles(tiles)
        elif self.tile_mgr.minimize_meta_requests and len(tiles) > 1:
            # use minimal requests only for mulitple tile requests (ie not for TMS)
            meta_tile = self.meta_grid.minimal_meta_tile([t.coord for t in tiles])
            created_tiles = self._create_meta_tile(meta_tile)
        else:
            meta_tiles = []
            meta_bboxes = set()
            for tile in tiles:
                meta_tile = self.meta_grid.meta_tile(tile.coord)
                if meta_tile.bbox not in meta_bboxes:
                    meta_tiles.append(meta_tile)
                    meta_bboxes.add(meta_tile.bbox)

            created_tiles = self._create_meta_tiles(meta_tiles)

        return created_tiles

    def _create_single_tiles(self, tiles):
        if self.tile_mgr.concurrent_tile_creators > 1 and len(tiles) > 1:
            return self._create_threaded(self._create_single_tile, tiles)

        created_tiles = []
        for tile in tiles:
            created_tiles.extend(self._create_single_tile(tile))
        return created_tiles

    def _create_threaded(self, create_func, tiles):
        result = []
        async_pool = async_.Pool(self.tile_mgr.concurrent_tile_creators)
        for new_tiles in async_pool.imap(create_func, tiles):
            result.extend(new_tiles)
        return result

    def _create_single_tile(self, tile, dimensions=None):
        tile_bbox = self.grid.tile_bbox(tile.coord)
        query = MapQuery(tile_bbox, self.grid.tile_size, self.grid.srs,
                         self.tile_mgr.request_format, dimensions=self.dimensions)
        with self.tile_mgr.lock(tile):
<<<<<<< HEAD
            if not self.is_cached(tile):
=======
            if not self.is_cached(tile, dimensions=dimensions):
>>>>>>> 1569bc55
                source = None
                try:
                    source = self._query_sources(query)
                # if source is not available, try to serve tile in cache
                except SourceError as e:
                    if self.is_stale(tile):
                        self.cache.load_tile(tile)
                    else:
                        reraise_exception(e, sys.exc_info())
                if not source: return []
                if source.authorize_stale and self.is_stale(tile):
                    # The configuration authorises blank tiles generated by the error_handler
                    # to be replaced by stale tiles from cache.
                    self.cache.load_tile(tile)
                    return [tile]
                if self.tile_mgr.image_opts != source.image_opts:
                    # call as_buffer to force conversion into cache format
                    source.as_buffer(self.tile_mgr.image_opts)
                source.image_opts = self.tile_mgr.image_opts
                tile.source = source
                tile.cacheable = source.cacheable
                tile = self.tile_mgr.apply_tile_filter(tile)
                if source.cacheable:
                    self.cache.store_tile(tile)
            else:
                self.cache.load_tile(tile)
        return [tile]

    def _query_sources(self, query):
        """
        Query all sources and return the results as a single ImageSource.
        Multiple sources will be merged into a single image.
        """

        # directly return get_map without merge if ...
        if (len(self.sources) == 1 and
            not self.image_merger and # no special image_merger (like BandMerger)
            not (self.sources[0].coverage and  # no clipping coverage
                 self.sources[0].coverage.clip and
                 self.sources[0].coverage.intersects(query.bbox, query.srs))
        ):
            try:
                return self.sources[0].get_map(query)
            except BlankImage:
                return None

        def get_map_from_source(source):
            try:
                img = source.get_map(query)
            except BlankImage:
                return None, None
            else:
                return (img, source.coverage)

        layers = []
        for layer in async_.imap(get_map_from_source, self.sources):
            if layer[0] is not None:
                layers.append(layer)

        return merge_images(layers, size=query.size, bbox=query.bbox, bbox_srs=query.srs,
                            image_opts=self.tile_mgr.image_opts, merger=self.image_merger)

    def _create_meta_tiles(self, meta_tiles):
        if self.bulk_meta_tiles:
            created_tiles = []
            for meta_tile in meta_tiles:
                    created_tiles.extend(self._create_bulk_meta_tile(meta_tile))
            return created_tiles

        if self.tile_mgr.concurrent_tile_creators > 1 and len(meta_tiles) > 1:
            return self._create_threaded(self._create_meta_tile, meta_tiles)

        created_tiles = []
        for meta_tile in meta_tiles:
            created_tiles.extend(self._create_meta_tile(meta_tile))
        return created_tiles

    def _create_meta_tile(self, meta_tile):
        """
        _create_meta_tile queries a single meta tile and splits it into
        tiles.
        """
        tile_size = self.grid.tile_size
        query = MapQuery(meta_tile.bbox, meta_tile.size, self.grid.srs, self.tile_mgr.request_format,
            dimensions=self.dimensions)
        main_tile = Tile(meta_tile.main_tile_coord)
        with self.tile_mgr.lock(main_tile):
            if not all(self.is_cached(t, dimensions=self.dimensions) for t in meta_tile.tiles if t is not None):
                meta_tile_image = self._query_sources(query)
                if not meta_tile_image: return []
                splitted_tiles = split_meta_tiles(meta_tile_image, meta_tile.tile_patterns,
                                                  tile_size, self.tile_mgr.image_opts)
                splitted_tiles = [self.tile_mgr.apply_tile_filter(t) for t in splitted_tiles]
                if meta_tile_image.cacheable:
                    self.cache.store_tiles(splitted_tiles,dimensions=self.dimensions)
                return splitted_tiles
            # else
        tiles = [Tile(coord) for coord in meta_tile.tiles]
        self.cache.load_tiles(tiles, dimensions=self.dimensions)
        return tiles

    def _create_bulk_meta_tile(self, meta_tile):
        """
        _create_bulk_meta_tile queries each tile of the meta tile in parallel
        (using concurrent_tile_creators).
        """
        tile_size = self.grid.tile_size
        main_tile = Tile(meta_tile.main_tile_coord)
        with self.tile_mgr.lock(main_tile):
            if not all(self.is_cached(t, dimensions=self.dimensions) for t in meta_tile.tiles if t is not None):
                async_pool = async_.Pool(self.tile_mgr.concurrent_tile_creators)
                def query_tile(coord):
                    try:
                        query = MapQuery(self.grid.tile_bbox(coord), tile_size, self.grid.srs, self.tile_mgr.request_format,
                            dimensions=self.dimensions)
                        tile_image = self._query_sources(query)
                        if tile_image is None:
                            return None

                        if self.tile_mgr.image_opts != tile_image.image_opts:
                            # call as_buffer to force conversion into cache format
                            tile_image.as_buffer(self.tile_mgr.image_opts)

                        tile = Tile(coord, cacheable=tile_image.cacheable)
                        tile.source = tile_image
                        tile = self.tile_mgr.apply_tile_filter(tile)
                    except BlankImage:
                        return None
                    else:
                        return tile

                tiles = []
                for tile_task in async_pool.imap(query_tile,
                    [t for t in meta_tile.tiles if t is not None],
                    use_result_objects=True,
                ):
                    if tile_task.exception is None:
                        tile = tile_task.result
                        if tile is not None:
                            tiles.append(tile)
                    else:
                        ex = tile_task.exception
                        async_pool.shutdown(True)
                        reraise(ex)

                self.cache.store_tiles([t for t in tiles if t.cacheable])
                return tiles

            # else
        tiles = [Tile(coord) for coord in meta_tile.tiles]
        self.cache.load_tiles(tiles, dimensions=self.dimensions)
        return tiles


class Tile(object):
    """
    Internal data object for all tiles. Stores the tile-``coord`` and the tile data.

    :ivar source: the data of this tile
    :type source: ImageSource
    """
    def __init__(self, coord, source=None, cacheable=True):
        self.coord = coord
        self.source = source
        self.location = None
        self.stored = False
        self._cacheable = cacheable
        self.size = None
        self.timestamp = None

    def _cacheable_get(self):
        return CacheInfo(cacheable=self._cacheable, timestamp=self.timestamp,
            size=self.size)

    def _cacheable_set(self, cacheable):
        if isinstance(cacheable, bool):
            self._cacheable = cacheable
        else: # assume cacheable is CacheInfo
            self._cacheable = cacheable.cacheable
            self.timestamp = cacheable.timestamp
            self.size = cacheable.size

    cacheable = property(_cacheable_get, _cacheable_set)

    def source_buffer(self, *args, **kw):
        if self.source is not None:
            return self.source.as_buffer(*args, **kw)
        else:
            return None

    def source_image(self, *args, **kw):
        if self.source is not None:
            return self.source.as_image(*args, **kw)
        else:
            return None

    def is_missing(self):
        """
        Returns ``True`` when the tile has no ``data``, except when the ``coord``
        is ``None``. It doesn't check if the tile exists.

        >>> Tile((1, 2, 3)).is_missing()
        True
        >>> Tile((1, 2, 3), './tmp/foo').is_missing()
        False
        >>> Tile(None).is_missing()
        False
        """
        if self.coord is None:
            return False
        return self.source is None

    def __eq__(self, other):
        """
        >>> Tile((0, 0, 1)) == Tile((0, 0, 1))
        True
        >>> Tile((0, 0, 1)) == Tile((1, 0, 1))
        False
        >>> Tile((0, 0, 1)) == None
        False
        """
        if isinstance(other, Tile):
            return  (self.coord == other.coord and
                     self.source == other.source)
        else:
            return NotImplemented
    def __ne__(self, other):
        """
        >>> Tile((0, 0, 1)) != Tile((0, 0, 1))
        False
        >>> Tile((0, 0, 1)) != Tile((1, 0, 1))
        True
        >>> Tile((0, 0, 1)) != None
        True
        """
        equal_result = self.__eq__(other)
        if equal_result is NotImplemented:
            return NotImplemented
        else:
            return not equal_result

    def __repr__(self):
        return 'Tile(%r, source=%r)' % (self.coord, self.source)

class CacheInfo(object):
    def __init__(self, cacheable=True, timestamp=None, size=None):
        self.cacheable = cacheable
        self.timestamp = timestamp
        self.size = size

    def __bool__(self):
        return self.cacheable

    # PY2 compat
    __nonzero__ = __bool__

class TileCollection(object):
    def __init__(self, tile_coords):
        self.tiles = [Tile(coord) for coord in tile_coords]
        self.tiles_dict = {}
        for tile in self.tiles:
            self.tiles_dict[tile.coord] = tile

    def __getitem__(self, idx_or_coord):
        if isinstance(idx_or_coord, int):
            return self.tiles[idx_or_coord]
        if idx_or_coord in self.tiles_dict:
            return self.tiles_dict[idx_or_coord]
        return Tile(idx_or_coord)

    def __contains__(self, tile_or_coord):
        if isinstance(tile_or_coord, tuple):
            return tile_or_coord in self.tiles_dict
        if hasattr(tile_or_coord, 'coord'):
            return tile_or_coord.coord in self.tiles_dict
        return False

    def __len__(self):
        return len(self.tiles)

    def __iter__(self):
        return iter(self.tiles)

    @property
    def empty(self):
        """
        Returns True if no tile in this collection contains a source.
        """
        return all((t.source is None for t in self.tiles))

    @property
    def blank(self):
        """
        Returns True if all sources collection are BlankImageSources or have not source at all.
        """
        return all((t.source is None or isinstance(t.source, BlankImageSource) for t in self.tiles))

    def __repr__(self):
        return 'TileCollection(%r)' % self.tiles


def split_meta_tiles(meta_tile, tiles, tile_size, image_opts):
    try:
        # TODO png8
        # if not self.transparent and format == 'png':
        #     format = 'png8'
        splitter = TileSplitter(meta_tile, image_opts)
    except IOError:
        # TODO
        raise
    split_tiles = []
    for tile in tiles:
        tile_coord, crop_coord = tile
        if tile_coord is None: continue
        data = splitter.get_tile(crop_coord, tile_size)
        new_tile = Tile(tile_coord, cacheable=meta_tile.cacheable)
        new_tile.source = data
        split_tiles.append(new_tile)
    return split_tiles<|MERGE_RESOLUTION|>--- conflicted
+++ resolved
@@ -46,11 +46,8 @@
 from mapproxy.util import async_
 from mapproxy.util.py import reraise, reraise_exception
 import sys
-<<<<<<< HEAD
-=======
 import logging
 log = logging.getLogger('mapproxy.cache.tile')
->>>>>>> 1569bc55
 
 
 class TileManager(object):
@@ -380,11 +377,7 @@
         query = MapQuery(tile_bbox, self.grid.tile_size, self.grid.srs,
                          self.tile_mgr.request_format, dimensions=self.dimensions)
         with self.tile_mgr.lock(tile):
-<<<<<<< HEAD
-            if not self.is_cached(tile):
-=======
             if not self.is_cached(tile, dimensions=dimensions):
->>>>>>> 1569bc55
                 source = None
                 try:
                     source = self._query_sources(query)
