--- conflicted
+++ resolved
@@ -114,33 +114,15 @@
         layers_conf = self.configuration.get('layers')
         if layers_conf is None: return
 
-<<<<<<< HEAD
-        if len(layers_conf) == 1 and 'layers' in layers_conf[0]:
+        if len(layers_conf) == 1 and (
+            'layers' in layers_conf[0]
+            or 'sources' in layers_conf[0]
+            or 'tile_sources' in layers_conf[0]):
             # single root layer in list -> remove list
             layers_conf = layers_conf[0]
         else:
             # layer list without root -> wrap in root layer
             layers_conf = dict(title=None, layers=layers_conf)
-=======
-        if isinstance(layers_conf, list):
-            if isinstance(layers_conf[0], dict) and len(layers_conf[0].keys()) == 1:
-                # looks like ordered legacy config
-                layers_conf = self._legacy_layers_conf_dict()
-            elif len(layers_conf) == 1 and (
-                'layers' in layers_conf[0]
-                or 'sources' in layers_conf[0]
-                or 'tile_sources' in layers_conf[0]):
-                # single root layer in list -> remove list
-                layers_conf = layers_conf[0]
-            else:
-                # layer list without root -> wrap in root layer
-                layers_conf = dict(title=None, layers=layers_conf)
-
-        if len(set(layers_conf.keys()) &
-               set('layers name title sources'.split())) < 2:
-            # looks like unordered legacy config
-            layers_conf = self._legacy_layers_conf_dict()
->>>>>>> 3326a47d
 
         return layers_conf
 
