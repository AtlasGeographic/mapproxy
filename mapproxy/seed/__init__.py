--- conflicted
+++ resolved
@@ -25,21 +25,17 @@
 import yaml
 
 from mapproxy.config import base_config
+from mapproxy.config.coverage import load_coverage
 from mapproxy.config.loader import ProxyConfiguration
 from mapproxy.srs import SRS
 from mapproxy.grid import MetaGrid, bbox_intersects, bbox_contains
 from mapproxy.source import SourceError
 from mapproxy.config import abspath
-<<<<<<< HEAD
-from mapproxy.util import local_base_config
-
-=======
-from mapproxy.config.coverage import load_coverage
->>>>>>> de063a72
 from mapproxy.util import (
     cleanup_directory,
     timestamp_before,
     timestamp_from_isodate,
+    local_base_config,
 )
 
 try:
@@ -358,7 +354,6 @@
         with open(seed_conf_file) as seed_conf:
             seed_conf = yaml.load(seed_conf)
     
-<<<<<<< HEAD
     base_dir = os.path.abspath(os.path.dirname(mapproxy_conf_file))
     conf = ProxyConfiguration(yaml.load(open(mapproxy_conf_file)), base_dir)
     with local_base_config(conf.base_config):
@@ -376,46 +371,11 @@
                                 skip_geoms_for_last_levels=skip_geoms_for_last_levels)
             for view in options['views']:
                 view_conf = seed_conf['views'][view]
-                if 'ogr_datasource' in view_conf:
-                    check_shapely()
-                    srs = view_conf['ogr_srs']
-                    datasource = view_conf['ogr_datasource']
-                    if not re.match(r'^\w{2,}:', datasource):
-                        # looks like a file and not PG:, MYSQL:, etc
-                        # make absolute path
-                        datasource = abspath(datasource)
-                    where = view_conf.get('ogr_where', None)
-                    bbox, geom = load_datasource(datasource, where)
-                elif 'polygons' in view_conf:
-                    check_shapely()
-                    srs = view_conf['polygons_srs']
-                    bbox, geom = load_polygons(view_conf['polygons'])
-                else:
-                    srs = view_conf.get('bbox_srs', None)
-                    bbox = view_conf.get('bbox', None)
-                    geom = None
-=======
-    conf = ProxyConfiguration(yaml.load(open(mapproxy_conf_file)))
-    for layer, options in seed_conf['seeds'].iteritems():
-        remove_before = before_timestamp_from_options(options)
-        try:
-            caches = conf.caches[layer].caches(conf)
-        except KeyError:
-            print >>sys.stderr, 'error: cache %s not found. available caches: %s' % (
-                layer, ','.join(conf.caches.keys()))
-            return
-        caches = dict((grid.srs, tile_mgr) for grid, tile_mgr in caches)
-        seeder = CacheSeeder(caches, remove_before=remove_before, dry_run=dry_run,
-                            concurrency=concurrency,
-                            skip_geoms_for_last_levels=skip_geoms_for_last_levels)
-        for view in options['views']:
-            view_conf = seed_conf['views'][view]
-            coverage = load_coverage(view_conf)
-            bbox = coverage.bbox
-            srs = coverage.srs
-            geom = coverage.geom
->>>>>>> de063a72
-            
+                coverage = load_coverage(view_conf)
+                bbox = coverage.bbox
+                srs = coverage.srs
+                geom = coverage.geom
+
                 cache_srs = view_conf.get('srs', None)
                 if cache_srs is not None:
                     cache_srs = [SRS(s) for s in cache_srs]
