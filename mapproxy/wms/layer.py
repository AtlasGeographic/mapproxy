# -:- encoding: utf-8 -:-
# This file is part of the MapProxy project.
# Copyright (C) 2010 Omniscale <http://omniscale.de>
# 
# This program is free software: you can redistribute it and/or modify
# it under the terms of the GNU Affero General Public License as published by
# the Free Software Foundation, either version 3 of the License, or
# (at your option) any later version.
# 
# This program is distributed in the hope that it will be useful,
# but WITHOUT ANY WARRANTY; without even the implied warranty of
# MERCHANTABILITY or FITNESS FOR A PARTICULAR PURPOSE.  See the
# GNU Affero General Public License for more details.
# 
# You should have received a copy of the GNU Affero General Public License
# along with this program.  If not, see <http://www.gnu.org/licenses/>.

"""
Layer classes (direct, cached, etc.).

.. classtree:: mapproxy.core.layer.WMSLayer
.. classtree:: mapproxy.core.layer.MetaDataMixin

"""
from mapproxy.core.srs import SRS, TransformationError
from mapproxy.core.exceptions import RequestError
from mapproxy.core.client import HTTPClientError
from mapproxy.core.cache import TileCacheError, TooManyTilesError, BlankImage, NoTiles
from mapproxy.core.layer import Layer, LayerMetaData
from mapproxy.core.image import message_image, attribution_image

import logging
log = logging.getLogger(__name__)

class FeatureInfoSource(object):
    def __init__(self, fi_sources):
        self.fi_sources = fi_sources
    def info(self, request):
        for fi_source in self.fi_sources:
            try:
                yield fi_source.get_info(request)
            except HTTPClientError:
                raise RequestError('unable to retrieve feature info')

class WMSLayer(Layer):
    """
    Base class for all renderable layers.
    """
    def __init__(self, md, **kw):
        Layer.__init__(self, **kw)
        if md is None:
            md = {}
        self.md = LayerMetaData(md)
    def info(self, request):
        raise RequestError('layer %s is not queryable' % self.md.name, request=request)    
    def has_info(self):
        return False
    def caches(self, _request):
        return []
    

class VLayer(WMSLayer):
    """
    A layer with multiple sources.
    """
    def __init__(self, md, sources):
        """
        :param md: the layer metadata
        :param sources: a list with layers
        :type sources: [`WMSLayer`]
        """
        WMSLayer.__init__(self, md, transparent=sources[0].transparent)
        self.sources = sources
    
    def _bbox(self):
        return self.sources[0].bbox
    
    def _srs(self):
        return self.sources[0].srs
    
    def render(self, request):
        for source in self.sources:
            img = None
            try:
                img = source.render(request)
            except BlankImage:
                pass
            if img is not None:
                yield img
    
    def caches(self, request):
        result = []
        for source in self.sources:
            result.extend(source.caches(request))
        return result
    
    def has_info(self):
        return any(source.has_info() for source in self.sources)
        
    def info(self, request):
        for source in self.sources:
            info = source.info(request)
            if info is None or isinstance(info, basestring):
                yield info
            else:
                for i in info:
                    yield i
    
    def __repr__(self):
        return '%s(%r, %r)' % (self.__class__.__name__, self.md, self.sources)


class DebugLayer(WMSLayer):
    """
    A transparent layer with debug information.
    """
    def __init__(self, md=None):
        WMSLayer.__init__(self, md)
        if md is None:
            md = {'name': '__debug__', 'title': 'Debug Layer'}
    
    def info(self, request):
        return None
    
    def render(self, request):
        bbox = request.params.bbox
        w = bbox[2] - bbox[0]
        h = bbox[3] - bbox[1]
        res_x = w/request.params.size[0]
        res_y = h/request.params.size[1]
        debug_info = "bbox: %r\nres: %.8f(%.8f)" % (bbox, res_x, res_y)
        return message_image(debug_info, size=request.params.size, transparent=True)

class AttributionLayer(WMSLayer):
    """
    A layer with an attribution line (e.g. copyright, etc).
    """
    def __init__(self, attribution, inverse=False):
        """
        :param attribution: the attribution message to add to the rendered output
        """
        WMSLayer.__init__(self, {})
        self.attribution = attribution
        self.inverse = inverse
    
    def info(self, request):
        return None
    
    def render(self, request):
        if request.params.size == (256, 256):
            return None
        return attribution_image(self.attribution, size=request.params.size,
                                 transparent=True, inverse=self.inverse)

class DirectLayer(WMSLayer):
    """
    A layer that passes the request to a wms.
    """
    def __init__(self, wms, queryable=False):
        WMSLayer.__init__(self, {})
        self.wms = wms
        self.queryable = queryable
    
    def _bbox(self):
        return None
    
    def _srs(self):
        srs = self.wms.request_template.params.srs
        if srs is not None:
            srs = SRS(srs)
        return srs
    
    def render(self, request):
        try:
            return self.wms.get_map(request)
        except HTTPClientError, ex:
            log.warn('unable to get map for direct layer: %r', ex)
            raise RequestError('unable to get map for layers: %s' % 
                               ','.join(request.params.layers), request=request)
    
    def has_info(self):
        return self.queryable
        
    def info(self, request):
        return self.wms.get_info(request)

class WMSCacheLayer(WMSLayer):
    """
    This is a layer that caches the data.
    """
    def __init__(self, cache, fi_source=None):
        WMSLayer.__init__(self, {}, transparent=cache.transparent)
        self.cache = cache
        self.fi_source = fi_source
    
    def _bbox(self):
        return self.cache.grid.bbox
    
    def _srs(self):
        return self.cache.grid.srs
    
    def has_info(self):
        return self.fi_source is not None
    
    def info(self, request):
        return self.fi_source.info(request)
    
    def caches(self, _request):
        return [self.cache]
    
    def render(self, map_request):
        """
        Render the request.
        
        :param map_request: the map request to render
        """
        params = map_request.params
        req_bbox = params.bbox
        size = params.size
        req_srs = SRS(params.srs)
        
        try:
            return self.cache.image(req_bbox, req_srs, size)
        except TooManyTilesError:
            raise RequestError('Request too large or invalid BBOX.', request=map_request)
        except TransformationError:
            raise RequestError('Could not transform BBOX: Invalid result.',
                request=map_request)
        except TileCacheError, e:
            log.error(e)
            raise RequestError(e.args[0], request=map_request)
        except BlankImage:
            return None
    
<<<<<<< HEAD

=======
class WMSCacheDirectLayer(WMSCacheLayer):
    def __init__(self, cache, fi_source, direct_clients, direct_from_level, direct_from_res):
        WMSCacheLayer.__init__(self, cache, fi_source)
        self.direct_clients = direct_clients
        self.direct_from_level = direct_from_level
        self.direct_from_res = direct_from_res
    
    
    def use_direct(self, level, res):
        if self.direct_from_level and level >= self.direct_from_level:
            return True
        if self.direct_from_res and res <= self.direct_from_res:
            return True
        return False
    
    def render(self, map_request):
        params = map_request.params
        req_bbox = params.bbox
        size = params.size
        req_srs = SRS(params.srs)
        
        try:
            bbox, level = self.cache.grid.get_affected_bbox_and_level(req_bbox,
                                                                      size, req_srs)
            res = self.cache.grid.resolution(level)
        except NoTiles:
            raise StopIteration
        
        if self.use_direct(level, res):
            for client in self.direct_clients:
                try:
                    yield client.get_map(map_request)
                except HTTPClientError, ex:
                    log.warn('unable to get map for direct layer: %r', ex)
                    raise RequestError('unable to get map for layers: %s' % 
                                       ','.join(map_request.params.layers), request=map_request)
        
        else:
            yield WMSCacheLayer.render(self, map_request)
        
>>>>>>> c91f9576
def srs_dispatcher(layers, srs, srs_layers=None):
    if srs_layers and srs in srs_layers:
        return srs_layers[srs]
    
    latlong = srs.is_latlong
    for layer in layers:
        if layer.srs.is_latlong == latlong:
            return layer
    return layers[0]

class MultiLayer(WMSLayer):
    """
    This layer dispatches requests to other layers. 
    """
    def __init__(self, layers, md, dispatcher=None):
        WMSLayer.__init__(self, md, transparent=layers[0].transparent)
        self.layers = layers
        self.srs_layers = dict((layer.srs, layer) for layer in layers)
        if dispatcher is None:
            dispatcher = srs_dispatcher
        self.dispatcher = dispatcher
    
    def _bbox(self):
        return self.layers[0].bbox
    
    def _srs(self):
        return self.layers[0].srs
    
    def render(self, map_request):
        srs = map_request.params.srs
        layer = self.dispatcher(self.layers, SRS(srs), self.srs_layers)
        return layer.render(map_request)
    
    def caches(self, request):
        layer = self.dispatcher(self.layers, request.params.srs)
        return layer.caches(request)
    
    def has_info(self):
        return self.layers[0].has_info()
    
    def info(self, request):
        srs = request.params.srs
        layer = self.dispatcher(self.layers, srs)
        return layer.info(request)<|MERGE_RESOLUTION|>--- conflicted
+++ resolved
@@ -232,9 +232,6 @@
         except BlankImage:
             return None
     
-<<<<<<< HEAD
-
-=======
 class WMSCacheDirectLayer(WMSCacheLayer):
     def __init__(self, cache, fi_source, direct_clients, direct_from_level, direct_from_res):
         WMSCacheLayer.__init__(self, cache, fi_source)
@@ -275,7 +272,6 @@
         else:
             yield WMSCacheLayer.render(self, map_request)
         
->>>>>>> c91f9576
 def srs_dispatcher(layers, srs, srs_layers=None):
     if srs_layers and srs in srs_layers:
         return srs_layers[srs]
